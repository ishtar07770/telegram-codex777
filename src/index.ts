/// <reference types="@cloudflare/workers-types" />

export interface Env {
  TELEGRAM_BOT_TOKEN: string; // configured via wrangler vars
  WEBHOOK_SECRET?: string; // configured via wrangler vars
  BOT_KV: KVNamespace;
  WEBHOOK_PATH?: string;
  OPENAI_API_KEY: string;
  OPENAI_MODEL?: string;
}

export default {
  async fetch(req: Request, env: Env): Promise<Response> {
    const url = new URL(req.url);

    const invokeOpenAI = async (prompt: string) => {
      const model = env.OPENAI_MODEL || "gpt-4o-mini";
      const openaiRequestBody = {
        model,
        input: [
          {
            role: "system",
            content: [
              {
                type: "input_text",
                text: "You are a helpful AI assistant replying in the same language the user used.",
              },
            ],
          },
          {
            role: "user",
            content: [
              {
                type: "input_text",
                text: prompt,
              },
            ],
          },
        ],
      };

      const response = await fetch("https://api.openai.com/v1/responses", {
        method: "POST",
        headers: {
          "content-type": "application/json",
          Authorization: `Bearer ${env.OPENAI_API_KEY}`,
        },
        body: JSON.stringify(openaiRequestBody),
      });

      if (!response.ok) {
        const errorText = await response.text();
        throw new Error(`OpenAI request failed (${response.status}): ${errorText}`);
      }

      const data: any = await response.json();
      const outputText =
        typeof data?.output_text === "string" && data.output_text.trim().length > 0
          ? data.output_text.trim()
          : data?.output
              ?.flatMap((item: any) => item?.content || [])
              ?.find((part: any) => part?.type === "output_text")?.text;

      const answerText =
        typeof outputText === "string" && outputText.trim().length > 0
          ? outputText.trim()
          : "پاسخی از مدل دریافت نشد.";

      return {
        model,
        input: prompt,
        answer: answerText,
        usage: {
          input_tokens: data?.usage?.input_tokens ?? null,
          output_tokens: data?.usage?.output_tokens ?? null,
          total_tokens:
            data?.usage?.input_tokens != null && data?.usage?.output_tokens != null
              ? data.usage.input_tokens + data.usage.output_tokens
              : null,
        },
        meta: {
          id: data?.id ?? null,
          created: data?.created ?? null,
          stop_reason: data?.output?.[0]?.stop_reason ?? data?.output?.[0]?.finish_reason ?? null,
        },
      };
    };

    if (req.method === "GET" && url.pathname === "/") {
      return new Response("ok", { status: 200 });
    }

    const webhookPath = env.WEBHOOK_PATH || "/webhook";

    if (req.method === "POST" && url.pathname === webhookPath) {
      if (env.WEBHOOK_SECRET) {
        const token = req.headers.get("x-telegram-bot-api-secret-token");
        if (token !== env.WEBHOOK_SECRET) {
          return new Response("unauthorized", { status: 401 });
        }
      }

      let update: any;
      try {
        update = await req.json();
      } catch (err) {
        console.error("Failed to parse Telegram update", err);
        return new Response("bad json", { status: 400 });
      }

      console.log("Incoming update", update);

      const message = update?.message;
      const chatId = message?.chat?.id;
      const text = message?.text;

      if (chatId && typeof text === "string") {
        if (!env.OPENAI_API_KEY) {
          console.error("Missing OPENAI_API_KEY binding");
          return new Response("missing openai api key", { status: 500 });
        }

        const telegramApiUrl = `https://api.telegram.org/bot${env.TELEGRAM_BOT_TOKEN}/sendMessage`;

        try {
          const openAiResult = await invokeOpenAI(text);
<<<<<<< HEAD
          const replyText =
            typeof openAiResult?.answer === "string" && openAiResult.answer.trim().length > 0
              ? openAiResult.answer.trim()
              : "پاسخی از مدل دریافت نشد.";

          const payload = {
            chat_id: chatId,
            text: replyText,
=======
          const formattedResult = JSON.stringify(openAiResult, null, 2);

          const payload = {
            chat_id: chatId,
            text: formattedResult,
>>>>>>> 3ccc99d2
          };

          const response = await fetch(telegramApiUrl, {
            method: "POST",
            headers: {
              "content-type": "application/json",
            },
            body: JSON.stringify(payload),
          });

          if (!response.ok) {
            const errorText = await response.text();
            console.error("Telegram sendMessage failed", response.status, errorText);
          } else {
            console.log("Sent OpenAI response to Telegram", payload);
          }
        } catch (error) {
          console.error("Failed to call OpenAI API", error);
          const fallbackPayload = {
            chat_id: chatId,
            text: "خطایی در برقراری ارتباط با سرویس هوش مصنوعی رخ داد.",
          };

          try {
            const response = await fetch(telegramApiUrl, {
              method: "POST",
              headers: {
                "content-type": "application/json",
              },
              body: JSON.stringify(fallbackPayload),
            });

            if (!response.ok) {
              const errorText = await response.text();
              console.error("Telegram sendMessage failed", response.status, errorText);
              return new Response("telegram error", { status: 502 });
            }
          } catch (telegramError) {
            console.error("Failed to call Telegram sendMessage", telegramError);
            return new Response("telegram error", { status: 502 });
          }
        }
      } else {
        console.log("No message to echo in update", update);
      }

      return new Response("ok", { status: 200 });
    }

    return new Response("not found", { status: 404 });
  },
};<|MERGE_RESOLUTION|>--- conflicted
+++ resolved
@@ -124,7 +124,7 @@
 
         try {
           const openAiResult = await invokeOpenAI(text);
-<<<<<<< HEAD
+
           const replyText =
             typeof openAiResult?.answer === "string" && openAiResult.answer.trim().length > 0
               ? openAiResult.answer.trim()
@@ -133,13 +133,13 @@
           const payload = {
             chat_id: chatId,
             text: replyText,
-=======
+
           const formattedResult = JSON.stringify(openAiResult, null, 2);
 
           const payload = {
             chat_id: chatId,
             text: formattedResult,
->>>>>>> 3ccc99d2
+
           };
 
           const response = await fetch(telegramApiUrl, {
