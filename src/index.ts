/// <reference types="@cloudflare/workers-types" />

export interface Env {
  TELEGRAM_BOT_TOKEN: string; // configured via wrangler vars
  WEBHOOK_SECRET?: string; // configured via wrangler vars
  BOT_KV: KVNamespace;
  WEBHOOK_PATH?: string;
  OPENAI_API_KEY: string;
  OPENAI_MODEL?: string;
}

export default {
  async fetch(req: Request, env: Env): Promise<Response> {
    const url = new URL(req.url);

    if (req.method === "GET" && url.pathname === "/") {
      return new Response("ok", { status: 200 });
    }

    const webhookPath = env.WEBHOOK_PATH || "/webhook";

    if (req.method === "POST" && url.pathname === webhookPath) {
      if (env.WEBHOOK_SECRET) {
        const token = req.headers.get("x-telegram-bot-api-secret-token");
        if (token !== env.WEBHOOK_SECRET) {
          return new Response("unauthorized", { status: 401 });
        }
      }

      let update: any;
      try {
        update = await req.json();
      } catch (err) {
        console.error("Failed to parse Telegram update", err);
        return new Response("bad json", { status: 400 });
      }

      console.log("Incoming update", update);

      const message = update?.message;
      const chatId = message?.chat?.id;
      const text = message?.text;

      if (chatId && typeof text === "string") {
        if (!env.OPENAI_API_KEY) {
          console.error("Missing OPENAI_API_KEY binding");
          return new Response("missing openai api key", { status: 500 });
        }

        const model = env.OPENAI_MODEL || "gpt-5-mini";

        const openaiRequestBody = {
          model,
<<<<<<< HEAD
=======

>>>>>>> e084f4af
          input: [
            {
              role: "system",
              content: [
                {
<<<<<<< HEAD
                  type: "input_text",
=======
                  type: "text",
>>>>>>> e084f4af
                  text: "You are a helpful AI assistant replying in the same language the user used.",
                },
              ],
            },
            {
              role: "user",
              content: [
                {
<<<<<<< HEAD
                  type: "input_text",
=======
                  type: "text",
>>>>>>> e084f4af
                  text,
                },
              ],
            },
          ],
<<<<<<< HEAD
=======

>>>>>>> e084f4af
          max_output_tokens: 800,
        };

        let assistantReply = "";

        try {
          const openaiResponse = await fetch("https://api.openai.com/v1/responses", {
            method: "POST",
            headers: {
              "content-type": "application/json",
              Authorization: `Bearer ${env.OPENAI_API_KEY}`,
            },
            body: JSON.stringify(openaiRequestBody),
          });

          if (!openaiResponse.ok) {
            const errorText = await openaiResponse.text();
            console.error(
              "OpenAI API request failed",
              openaiResponse.status,
              errorText,
            );
            assistantReply =
              "متاسفم، در حال حاضر نمی‌توانم پاسخ بدهم. لطفاً بعداً دوباره تلاش کنید.";
          } else {
            const data = await openaiResponse.json();
<<<<<<< HEAD
=======

>>>>>>> e084f4af
            const responseText =
              data?.output_text ||
              data?.output?.flatMap((item: any) => item?.content || [])
                ?.find((part: any) => part?.type === "output_text")?.text ||
              data?.output?.[0]?.content?.[0]?.text;

            assistantReply =
              typeof responseText === "string" && responseText.trim().length > 0
                ? responseText.trim()
                : "پاسخی از مدل دریافت نشد.";
<<<<<<< HEAD
=======

            assistantReply =
              data?.output_text ||
              data?.output?.[0]?.content?.[0]?.text ||
              "پاسخی از مدل دریافت نشد.";

>>>>>>> e084f4af
          }
        } catch (error) {
          console.error("Failed to call OpenAI API", error);
          assistantReply =
            "خطایی در برقراری ارتباط با سرویس هوش مصنوعی رخ داد.";
        }

        const telegramApiUrl = `https://api.telegram.org/bot${env.TELEGRAM_BOT_TOKEN}/sendMessage`;
        const payload = { chat_id: chatId, text: assistantReply };

        try {
          const response = await fetch(telegramApiUrl, {
            method: "POST",
            headers: {
              "content-type": "application/json",
            },
            body: JSON.stringify(payload),
          });

          if (!response.ok) {
            const errorText = await response.text();
            console.error(
              "Telegram sendMessage failed",
              response.status,
              errorText,
            );
          } else {
            console.log("Echoed message to Telegram", payload);
          }
        } catch (error) {
          console.error("Failed to call Telegram sendMessage", error);
          return new Response("telegram error", { status: 502 });
        }
      } else {
        console.log("No message to echo in update", update);
      }

      return new Response("ok", { status: 200 });
    }

    return new Response("not found", { status: 404 });
  },
};<|MERGE_RESOLUTION|>--- conflicted
+++ resolved
@@ -51,20 +51,15 @@
 
         const openaiRequestBody = {
           model,
-<<<<<<< HEAD
-=======
 
->>>>>>> e084f4af
           input: [
             {
               role: "system",
               content: [
                 {
-<<<<<<< HEAD
+
                   type: "input_text",
-=======
-                  type: "text",
->>>>>>> e084f4af
+
                   text: "You are a helpful AI assistant replying in the same language the user used.",
                 },
               ],
@@ -73,20 +68,15 @@
               role: "user",
               content: [
                 {
-<<<<<<< HEAD
+
                   type: "input_text",
-=======
-                  type: "text",
->>>>>>> e084f4af
+
                   text,
                 },
               ],
             },
           ],
-<<<<<<< HEAD
-=======
 
->>>>>>> e084f4af
           max_output_tokens: 800,
         };
 
@@ -113,10 +103,7 @@
               "متاسفم، در حال حاضر نمی‌توانم پاسخ بدهم. لطفاً بعداً دوباره تلاش کنید.";
           } else {
             const data = await openaiResponse.json();
-<<<<<<< HEAD
-=======
 
->>>>>>> e084f4af
             const responseText =
               data?.output_text ||
               data?.output?.flatMap((item: any) => item?.content || [])
@@ -127,15 +114,13 @@
               typeof responseText === "string" && responseText.trim().length > 0
                 ? responseText.trim()
                 : "پاسخی از مدل دریافت نشد.";
-<<<<<<< HEAD
-=======
 
             assistantReply =
               data?.output_text ||
               data?.output?.[0]?.content?.[0]?.text ||
               "پاسخی از مدل دریافت نشد.";
 
->>>>>>> e084f4af
+
           }
         } catch (error) {
           console.error("Failed to call OpenAI API", error);
