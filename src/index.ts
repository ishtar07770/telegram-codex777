--- conflicted
+++ resolved
@@ -124,7 +124,6 @@
 
         try {
           const openAiResult = await invokeOpenAI(text);
-<<<<<<< HEAD
           const answerText =
             typeof openAiResult?.answer === "string" && openAiResult.answer.trim().length > 0
               ? openAiResult.answer.trim()
@@ -133,7 +132,6 @@
           const payload = {
             chat_id: chatId,
             text: answerText,
-=======
 
           const replyText =
             typeof openAiResult?.answer === "string" && openAiResult.answer.trim().length > 0
@@ -150,7 +148,6 @@
             chat_id: chatId,
             text: formattedResult,
 
->>>>>>> 30d61201
           };
 
           const response = await fetch(telegramApiUrl, {
